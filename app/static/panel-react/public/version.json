{
<<<<<<< HEAD
  "version": "1.4.1",
  "buildTime": "2025-12-26T18:38:51.426Z",
  "buildTimestamp": 1766774331427
=======
  "version": "1.4.0",
  "buildTime": "2025-12-26T02:33:03.144Z",
  "buildTimestamp": 1766284383144
>>>>>>> 2bd7d074
}<|MERGE_RESOLUTION|>--- conflicted
+++ resolved
@@ -1,11 +1,5 @@
 {
-<<<<<<< HEAD
   "version": "1.4.1",
   "buildTime": "2025-12-26T18:38:51.426Z",
   "buildTimestamp": 1766774331427
-=======
-  "version": "1.4.0",
-  "buildTime": "2025-12-26T02:33:03.144Z",
-  "buildTimestamp": 1766284383144
->>>>>>> 2bd7d074
 }