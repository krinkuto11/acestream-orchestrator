{
<<<<<<< HEAD
  "version": "1.3.0",
  "buildTime": "2025-12-07T22:35:55.884Z",
  "buildTimestamp": 1765146955884
=======
  "version": "1.2.3",
  "buildTime": "2025-12-04T08:27:39.698Z",
  "buildTimestamp": 1764836859698
>>>>>>> aab603ee
}<|MERGE_RESOLUTION|>--- conflicted
+++ resolved
@@ -1,11 +1,5 @@
 {
-<<<<<<< HEAD
   "version": "1.3.0",
   "buildTime": "2025-12-07T22:35:55.884Z",
   "buildTimestamp": 1765146955884
-=======
-  "version": "1.2.3",
-  "buildTime": "2025-12-04T08:27:39.698Z",
-  "buildTimestamp": 1764836859698
->>>>>>> aab603ee
 }